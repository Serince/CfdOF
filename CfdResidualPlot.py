--- conflicted
+++ resolved
@@ -23,14 +23,10 @@
 # *                                                                         *
 # ***************************************************************************
 
+from PySide import QtCore
 import math
-from PySide import QtCore
-<<<<<<< HEAD
-import math
+import FreeCAD
 
-=======
-import FreeCAD
->>>>>>> a2c681c4
 if int(FreeCAD.Version()[0]) == 0 and int(FreeCAD.Version()[1].split('.')[0]) < 20:
     from freecad.plot import Plot  # Plot workbench
 else:
@@ -38,16 +34,16 @@
         from FreeCAD.Plot import Plot  # Inbuilt plot module
     except ImportError:
         from freecad.plot import Plot  # Fallback to workbench
-<<<<<<< HEAD
-=======
+
 from FreeCAD import Units
 import CfdTools
->>>>>>> a2c681c4
 
 
 class ResidualPlot:
-    def __init__(self):
+    def __init__(self, title, is_log=True):
         self.fig = None
+        self.title = title
+        self.is_logarithmic = is_log
 
         self.updated = False
         self.times = []
