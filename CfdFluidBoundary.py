--- conflicted
+++ resolved
@@ -272,21 +272,12 @@
                           "Specific turbulent dissipation rate")
 
         # k epsilon
-<<<<<<< HEAD
-        addObjectProperty(obj, 'DissipationRate', '1 m^2/s^3', "App::PropertyQuantity", "Turbulence",
-                          "Temperature")
-
-        # Spalart Allmaras
-        addObjectProperty(obj, 'NuTilda', '1 m^2/s^1', "App::PropertyQuantity", "Turbulence",
-                          "Temperature")
-=======
         addObjectProperty(obj, 'DissipationRate', '50 m^2/s^3', "App::PropertyQuantity", "Turbulence",
                           "Turbulent dissipation rate")
 
         # Spalart Allmaras
         addObjectProperty(obj, 'NuTilda', '55 m^2/s^1', "App::PropertyQuantity", "Turbulence",
                           "Modified turbulent viscosity")
->>>>>>> 71ebdf6a
 
         # Langtry Menter 4 eqn k omega SST
         addObjectProperty(obj, 'Intermittency', '1', "App::PropertyQuantity", "Turbulence",
