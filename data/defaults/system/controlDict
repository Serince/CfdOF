%[_header%]
FoamFile
{
    version     2.0;
    format      ascii;
    class       dictionary;
    object      controlDict;
}
// * * * * * * * * * * * * * * * * * * * * * * * * * * * * * * * * * * * * * //

application     %(solver/SolverName%);

startFrom       startTime;

startTime       0;

stopAt          endTime;

%{%(physics/Time%)
%:Steady
deltaT          1;

endTime         %(solver/MaxIterations%);

writeControl    timeStep;

writeInterval   %(solver/SteadyWriteInterval%);

purgeWrite      0;

%:Transient
deltaT          %(solver/TimeStep%);

endTime         %(solver/EndTime%);

writeControl    adjustableRunTime;

writeInterval   %(solver/TransientWriteInterval%);

purgeWrite      0;

%{%(solver/SolverName%)
%:hisa
adjustTimeStep  no;
%:default
adjustTimeStep  yes;
%}

maxCo           5;

%}
%{%(solver/SolverName%)
%:interFoam multiphaseInterFoam
maxAlphaCo      5;

%}
writeFormat     ascii;

writePrecision  8;

runTimeModifiable true;

libs
(
    // Needed for availability of porous baffle boundary in potentialFoam
    #include "turbulenceLib"
%{%(solver/SolverName%)
%:hisa
    // Needed for availability of boundary conditions in potentialFoam
    "libhisaFiniteVolume.so"
%}
);

functions
{
<<<<<<< HEAD
%{%(reportingFunctionsEnabled%)
=======
%{%(reportingFunctions%)
%{%(reportingFunctions/%(0%)/FunctionObjectType%)
%:Force ForceCoefficients
    %(0%)
    {
%{%(reportingFunctions/%(0%)/FunctionObjectType%)
%:Force
        type                forces;
%:ForceCoefficients
        type                forceCoeffs;
%}
        libs                ("libforces.so");
        patches             ( %(reportingFunctions/%(0%)/PatchName%) );

%{%(solver/SolverName%)
%:buoyantSimpleFoam buoyantPimpleFoam interFoam multiphaseInterFoam
        p_rgh               p_rgh;
%:default
        p                   p;
%}
		U                   U;
%{%(solver/SolverName%)
%:simpleFoam pimpleFoam
        rho                 rhoInf;
%:default
        rho                 rho;
%}
        rhoInf              %(reportingFunctions/%(0%)/ReferenceDensity%);

		pRef                %(reportingFunctions/%(0%)/ReferencePressure%);
%{%(porousZonesPresent%)
>>>>>>> 30ce45ce
%:True
%[system/_functions_reporting%]
%}
<<<<<<< HEAD

%{%(reportingProbesEnabled%)
%:True
%[system/_functions_probes%]
=======
%{%(reportingFunctions/%(0%)/WriteFields%)
%:True
		writeFields         true;
%:False
		writeFields         false;
%}
		CofR                ( %(reportingFunctions/%(0%)/CoR%) );
%{%(reportingFunctions/%(0%)/FunctionObjectType%)
%:ForceCoefficients
        liftDir             ( %(reportingFunctions/%(0%)/Lift%) );
        dragDir             ( %(reportingFunctions/%(0%)/Drag%) );
        pitchAxis           ( %(reportingFunctions/%(0%)/Pitch%) );

        magUInf             %(reportingFunctions/%(0%)/MagnitudeUInf%);

        lRef                %(reportingFunctions/%(0%)/LengthRef%);
        Aref                %(reportingFunctions/%(0%)/AreaRef%);
%}

        binData
        {
            nBin            %(reportingFunctions/%(0%)/NBins%);
            direction       ( %(reportingFunctions/%(0%)/Direction%) );
%{%(reportingFunctions/%(0%)/Cumulative%)
%:True
            cumulative      true;
%:False
            cumulative      false;
%}
        }
    }
%:default
    // No functions configured
%}

>>>>>>> 30ce45ce
%}
}

// ************************************************************************* //<|MERGE_RESOLUTION|>--- conflicted
+++ resolved
@@ -73,86 +73,14 @@
 
 functions
 {
-<<<<<<< HEAD
 %{%(reportingFunctionsEnabled%)
-=======
-%{%(reportingFunctions%)
-%{%(reportingFunctions/%(0%)/FunctionObjectType%)
-%:Force ForceCoefficients
-    %(0%)
-    {
-%{%(reportingFunctions/%(0%)/FunctionObjectType%)
-%:Force
-        type                forces;
-%:ForceCoefficients
-        type                forceCoeffs;
-%}
-        libs                ("libforces.so");
-        patches             ( %(reportingFunctions/%(0%)/PatchName%) );
-
-%{%(solver/SolverName%)
-%:buoyantSimpleFoam buoyantPimpleFoam interFoam multiphaseInterFoam
-        p_rgh               p_rgh;
-%:default
-        p                   p;
-%}
-		U                   U;
-%{%(solver/SolverName%)
-%:simpleFoam pimpleFoam
-        rho                 rhoInf;
-%:default
-        rho                 rho;
-%}
-        rhoInf              %(reportingFunctions/%(0%)/ReferenceDensity%);
-
-		pRef                %(reportingFunctions/%(0%)/ReferencePressure%);
-%{%(porousZonesPresent%)
->>>>>>> 30ce45ce
 %:True
 %[system/_functions_reporting%]
 %}
-<<<<<<< HEAD
 
 %{%(reportingProbesEnabled%)
 %:True
 %[system/_functions_probes%]
-=======
-%{%(reportingFunctions/%(0%)/WriteFields%)
-%:True
-		writeFields         true;
-%:False
-		writeFields         false;
-%}
-		CofR                ( %(reportingFunctions/%(0%)/CoR%) );
-%{%(reportingFunctions/%(0%)/FunctionObjectType%)
-%:ForceCoefficients
-        liftDir             ( %(reportingFunctions/%(0%)/Lift%) );
-        dragDir             ( %(reportingFunctions/%(0%)/Drag%) );
-        pitchAxis           ( %(reportingFunctions/%(0%)/Pitch%) );
-
-        magUInf             %(reportingFunctions/%(0%)/MagnitudeUInf%);
-
-        lRef                %(reportingFunctions/%(0%)/LengthRef%);
-        Aref                %(reportingFunctions/%(0%)/AreaRef%);
-%}
-
-        binData
-        {
-            nBin            %(reportingFunctions/%(0%)/NBins%);
-            direction       ( %(reportingFunctions/%(0%)/Direction%) );
-%{%(reportingFunctions/%(0%)/Cumulative%)
-%:True
-            cumulative      true;
-%:False
-            cumulative      false;
-%}
-        }
-    }
-%:default
-    // No functions configured
-%}
-
->>>>>>> 30ce45ce
 %}
 }
 
