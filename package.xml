--- conflicted
+++ resolved
@@ -2,11 +2,7 @@
 <package format="1">
     <name>CfdOF</name>
     <description>Computational Fluid Dynamics (CFD) for FreeCAD based on OpenFOAM</description>
-<<<<<<< HEAD
-    <version>1.15.3</version>
-=======
-    <version>1.14.5</version>
->>>>>>> cd5c4923
+    <version>1.15.0</version>
     <maintainer email="oliveroxtoby@gmail.com">Oliver Oxtoby</maintainer>
     <license file="LICENSE">LGPL-2</license>
     <url type="repository" branch="master">https://gitlab.com/opensimproject/CfdOF</url>
