--- conflicted
+++ resolved
@@ -220,10 +220,6 @@
               </property>
              </widget>
             </item>
-<<<<<<< HEAD
-            <item row="3" column="1">
-             <widget class="Gui::InputField" name="inputIntensity">
-=======
             <item row="4" column="0">
              <widget class="QLabel" name="labelTurbulentLengthValue">
               <property name="text">
@@ -233,7 +229,6 @@
             </item>
             <item row="4" column="1">
              <widget class="Gui::InputField" name="inputLengthScale">
->>>>>>> 6e2d21ab
               <property name="sizePolicy">
                <sizepolicy hsizetype="Preferred" vsizetype="Fixed">
                 <horstretch>0</horstretch>
@@ -247,38 +242,19 @@
                <set>Qt::AlignRight|Qt::AlignTrailing|Qt::AlignVCenter</set>
               </property>
               <property name="singleStep" stdset="0">
-<<<<<<< HEAD
-               <double>0.010000000000000</double>
-=======
                <double>1.000000000000000</double>
->>>>>>> 6e2d21ab
               </property>
               <property name="minimum" stdset="0">
                <double>0.000000000000000</double>
               </property>
               <property name="unit" stdset="0">
-<<<<<<< HEAD
-               <string notr="true"/>
-=======
                <string notr="true">mm</string>
->>>>>>> 6e2d21ab
               </property>
               <property name="format" stdset="0">
                <number>0</number>
               </property>
              </widget>
             </item>
-<<<<<<< HEAD
-            <item row="4" column="0">
-             <widget class="QLabel" name="labelTurbulentLengthValue">
-              <property name="text">
-               <string>Length scale (l)</string>
-              </property>
-             </widget>
-            </item>
-            <item row="4" column="1">
-             <widget class="Gui::InputField" name="inputLengthScale">
-=======
             <item row="5" column="0">
              <widget class="QLabel" name="labelNuTildaValue">
               <property name="text">
@@ -288,7 +264,6 @@
             </item>
             <item row="5" column="1">
              <widget class="Gui::InputField" name="inputNuTilda">
->>>>>>> 6e2d21ab
               <property name="sizePolicy">
                <sizepolicy hsizetype="Preferred" vsizetype="Fixed">
                 <horstretch>0</horstretch>
@@ -308,28 +283,13 @@
                <double>0.000000000000000</double>
               </property>
               <property name="unit" stdset="0">
-<<<<<<< HEAD
-               <string notr="true">mm</string>
-=======
                <string notr="true">m^2/s^1</string>
->>>>>>> 6e2d21ab
               </property>
               <property name="format" stdset="0">
                <number>0</number>
               </property>
              </widget>
             </item>
-<<<<<<< HEAD
-            <item row="5" column="0">
-             <widget class="QLabel" name="labelNuTildaValue">
-              <property name="text">
-               <string>Modified turbulent viscosity (ṽ)</string>
-              </property>
-             </widget>
-            </item>
-            <item row="5" column="1">
-             <widget class="Gui::InputField" name="inputNuTilda">
-=======
             <item row="6" column="0">
              <widget class="QLabel" name="labelIntermittencyValue">
               <property name="text">
@@ -339,7 +299,6 @@
             </item>
             <item row="6" column="1">
              <widget class="Gui::InputField" name="inputGammaInt">
->>>>>>> 6e2d21ab
               <property name="sizePolicy">
                <sizepolicy hsizetype="Preferred" vsizetype="Fixed">
                 <horstretch>0</horstretch>
@@ -353,38 +312,19 @@
                <set>Qt::AlignRight|Qt::AlignTrailing|Qt::AlignVCenter</set>
               </property>
               <property name="singleStep" stdset="0">
-<<<<<<< HEAD
-               <double>1.000000000000000</double>
-=======
                <double>0.001000000000000</double>
->>>>>>> 6e2d21ab
               </property>
               <property name="minimum" stdset="0">
                <double>0.000000000000000</double>
               </property>
               <property name="unit" stdset="0">
-<<<<<<< HEAD
-               <string notr="true">m^2/s^1</string>
-=======
                <string notr="true"/>
->>>>>>> 6e2d21ab
               </property>
               <property name="format" stdset="0">
                <number>0</number>
               </property>
              </widget>
             </item>
-<<<<<<< HEAD
-            <item row="6" column="0">
-             <widget class="QLabel" name="labelIntermittencyValue">
-              <property name="text">
-               <string>Intermittency (γ)</string>
-              </property>
-             </widget>
-            </item>
-            <item row="6" column="1">
-             <widget class="Gui::InputField" name="inputGammaInt">
-=======
             <item row="7" column="0">
              <widget class="QLabel" name="labelMomentumThicknessValue">
               <property name="text">
@@ -394,7 +334,6 @@
             </item>
             <item row="7" column="1">
              <widget class="Gui::InputField" name="inputReThetat">
->>>>>>> 6e2d21ab
               <property name="sizePolicy">
                <sizepolicy hsizetype="Preferred" vsizetype="Fixed">
                 <horstretch>0</horstretch>
@@ -421,17 +360,6 @@
               </property>
              </widget>
             </item>
-<<<<<<< HEAD
-            <item row="7" column="0">
-             <widget class="QLabel" name="labelMomentumThicknessValue">
-              <property name="text">
-               <string>Momentum Thickness (Reθ)</string>
-              </property>
-             </widget>
-            </item>
-            <item row="7" column="1">
-             <widget class="Gui::InputField" name="inputReThetat">
-=======
             <item row="8" column="0">
              <widget class="QLabel" name="labelMomentumThicknessValue">
               <property name="text">
@@ -441,7 +369,6 @@
             </item>
             <item row="8" column="1">
              <widget class="Gui::InputField" name="inputTurbulentViscosity">
->>>>>>> 6e2d21ab
               <property name="sizePolicy">
                <sizepolicy hsizetype="Preferred" vsizetype="Fixed">
                 <horstretch>0</horstretch>
@@ -461,19 +388,13 @@
                <double>0.000000000000000</double>
               </property>
               <property name="unit" stdset="0">
-<<<<<<< HEAD
-               <string notr="true"/>
-=======
                <string notr="true">m^2/s^1</string>
->>>>>>> 6e2d21ab
               </property>
               <property name="format" stdset="0">
                <number>0</number>
               </property>
              </widget>
             </item>
-<<<<<<< HEAD
-=======
             <item row="3" column="1">
              <widget class="QFrame" name="frame">
               <property name="frameShape">
@@ -554,7 +475,6 @@
               </layout>
              </widget>
             </item>
->>>>>>> 6e2d21ab
            </layout>
           </item>
          </layout>
@@ -1728,10 +1648,6 @@
   <tabstop>comboTurbulenceSpecification</tabstop>
   <tabstop>inputKineticEnergy</tabstop>
   <tabstop>inputSpecificDissipationRate</tabstop>
-<<<<<<< HEAD
-  <tabstop>inputIntensity</tabstop>
-=======
->>>>>>> 6e2d21ab
   <tabstop>inputLengthScale</tabstop>
   <tabstop>inputSpacing</tabstop>
   <tabstop>inputWireDiameter</tabstop>
